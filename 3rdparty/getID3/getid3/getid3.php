--- conflicted
+++ resolved
@@ -257,11 +257,7 @@
 	 */
 	protected $startup_warning = '';
 
-<<<<<<< HEAD
-	const VERSION           = '1.9.19-oc-music-202001270010';
-=======
 	const VERSION           = '1.9.19-202003150936';
->>>>>>> 6d07aa71
 	const FREAD_BUFFER_SIZE = 32768;
 
 	const ATTACHMENTS_NONE   = false;
