--- conflicted
+++ resolved
@@ -82,15 +82,9 @@
 			\OCP\JSON::encodedPrint($collection->getSongs($arguments['artist'], $arguments['album'], $arguments['search']));
 			break;
 		case 'get_path_info':
-<<<<<<< HEAD
 			if(\OC\Files\Filesystem::file_exists($arguments['path'])) {
-				$songId=OC_MEDIA_COLLECTION::getSongByPath($arguments['path']);
+				$songId=$collection->getSongByPath($arguments['path']);
 				if($songId==0) {
-=======
-			if (\OC_Filesystem::file_exists($arguments['path'])) {
-				$songId = $collection->getSongByPath($arguments['path']);
-				if ($songId == 0) {
->>>>>>> 94e8ae78
 					unset($_SESSION['collection']);
 					$scanner = new Scanner($collection);
 					$songId = $scanner->scanFile($arguments['path']);
@@ -104,15 +98,8 @@
 			}
 			break;
 		case 'play':
-<<<<<<< HEAD
-			@ob_end_clean();
-
 			$ftype=\OC\Files\Filesystem::getMimeType( $arguments['path'] );
 			if(substr($ftype,0,5)!='audio' and $ftype!='application/ogg') {
-=======
-			$type = \OC_Filesystem::getMimeType($arguments['path']);
-			if (substr($type, 0, 5) != 'audio' and $type != 'application/ogg') {
->>>>>>> 94e8ae78
 				echo 'Not an audio file';
 				exit();
 			}
@@ -123,30 +110,16 @@
 			header('Content-Type:' . $type);
 			\OCP\Response::enableCaching(3600 * 24); // 24 hour
 			header('Accept-Ranges: bytes');
-<<<<<<< HEAD
 			header('Content-Length: '.\OC\Files\Filesystem::filesize($arguments['path']));
 			$mtime = \OC\Files\Filesystem::filemtime($arguments['path']);
-			OCP\Response::setLastModifiedHeader($mtime);
+			\OCP\Response::setLastModifiedHeader($mtime);
 
 			\OC\Files\Filesystem::readfile($arguments['path']);
-			exit;
-		case 'find_music':
-			$music=\OC\Files\Filesystem::searchByMime('audio');
-			$ogg=\OC\Files\Filesystem::searchByMime('application/ogg');
-			$music=array_merge($music,$ogg);
-			OCP\JSON::encodedPrint($music);
-=======
-			header('Content-Length: ' . \OC_Filesystem::filesize($arguments['path']));
-			$mtime = \OC_Filesystem::filemtime($arguments['path']);
-			\OCP\Response::setLastModifiedHeader($mtime);
-
-			\OC_Filesystem::readfile($arguments['path']);
 			exit;
 		case 'find_music':
 			$scanner = new Scanner($collection);
 			$music = $scanner->getMusic();
 			\OCP\JSON::encodedPrint($music);
->>>>>>> 94e8ae78
 			exit;
 	}
 }
