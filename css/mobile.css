--- conflicted
+++ resolved
@@ -4,39 +4,14 @@
 
 @media only screen and (max-width: 768px) {
 
-<<<<<<< HEAD
-/*temporary solutions*/
-
-/*hide left owncloud-sidebar*/
-#navigation {
-	display: none;
-}
-
-/*hide owncloud-searchbox*/
-#searchbox {
-	display: none;
-}
-
-/*deleat left padding and sets content to the left*/
-#content-wrapper {
-	padding-left: 0;
-}
-
-/*top position adjustment -> smaller playerbar*/
-=======
->>>>>>> ff4bcc80
 #app-content.started {
 	top: 60px;
 }
 
-<<<<<<< HEAD
-
-=======
 #app-content div:firstchild {
 	padding-top: 0px;
 	clear: both;
 }
->>>>>>> ff4bcc80
 
 .artist-area {
 	padding-top: 50px;
@@ -44,48 +19,27 @@
 }
 
 .artist-area > h1 {
-<<<<<<< HEAD
-	font-size: 24px;
-	line-height: 26px;
-	margin: 0 27px 0 10px;
-=======
 	font-size: 7vw;
 	line-height: 26px;
 	margin: 0 27px 0 14px;
->>>>>>> ff4bcc80
 }
 
 
 /* hide hover */
 .artist-area > h1:hover {
-<<<<<<< HEAD
-	font-size: 24px;
-	line-height: 26px;
-	cursor: pointer;
-=======
 	font-size: 7vw;
 	line-height: 26px;
 	cursor: default;
->>>>>>> ff4bcc80
 }
 
 .artist-area > h1:hover > .play {
 	display: none;
 }
 
-<<<<<<< HEAD
-
-
-/* adjust album area to screen width */
-.album-area {
-	width: 100%;
-	padding: 10px 28px 0 10px;
-=======
 /* adjust album area to screen width */
 .album-area {
 	width: 100%;
 	padding-left: 14px;
->>>>>>> ff4bcc80
 }
 
 
@@ -97,8 +51,6 @@
 	width: 50px;
 	height: 50px;
 	float: left;
-<<<<<<< HEAD
-=======
 }
 /* hide hover*/
 .album-area > img.overlay {
@@ -176,7 +128,6 @@
 #playerbar #shuffle {
 	right: 40px;
 }
->>>>>>> ff4bcc80
 }
 /* hide hover*/
 .album-area:hover > img.overlay {
