--- conflicted
+++ resolved
@@ -158,7 +158,6 @@
 	opacity: .8;
 }
 
-<<<<<<< HEAD
 .alphabet-navigation a.filler.dotted:before
 {
 	content: "\00b7";
@@ -172,7 +171,8 @@
 .alphabet-navigation a.filler.stripped
 {
 	display: none;
-=======
+}
+
 #scanning {
 	font-size: 21px;
 	font-weight: bold;
@@ -184,5 +184,4 @@
 	height: 40px;
 	line-height: 40px;
 	background-color: rgba(255,255,255,0.5);
->>>>>>> 9f3353ce
-}+}
