--- conflicted
+++ resolved
@@ -14,13 +14,8 @@
 
 namespace OCA\Music\Db;
 
-<<<<<<< HEAD
 use OCP\AppFramework\Db\Entity;
-use OCP\IDb;
-=======
-use OCP\AppFramework\Db\Mapper;
 use OCP\IDBConnection;
->>>>>>> 504ee883
 
 class PlaylistMapper extends BaseMapper {
 
