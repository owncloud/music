/**
 * ownCloud - Music app
 *
 * @author Morris Jobke
 * @copyright 2013 Morris Jobke <morris.jobke@gmail.com>
 *
 * This library is free software; you can redistribute it and/or
 * modify it under the terms of the GNU AFFERO GENERAL PUBLIC LICENSE
 * License as published by the Free Software Foundation; either
 * version 3 of the License, or any later version.
 *
 * This library is distributed in the hope that it will be useful,
 * but WITHOUT ANY WARRANTY; without even the implied warranty of
 * MERCHANTABILITY or FITNESS FOR A PARTICULAR PURPOSE.	See the
 * GNU AFFERO GENERAL PUBLIC LICENSE for more details.
 *
 * You should have received a copy of the GNU Affero General Public
 * License along with this library.	If not, see <http://www.gnu.org/licenses/>.
 *
 */


angular.module('Music').controller('MainController',
	['$rootScope', '$scope', '$location', 'Artist', 'Album', 'Track', 'playlistService', 'gettextCatalog', 'AppBasePath',
	function ($rootScope, $scope, $location, Artist, Album, Track, playlistService, gettextCatalog, AppBasePath) {

	// retrieve language from backend - is set in ng-app HTML element
	gettextCatalog.currentLanguage = $rootScope.lang;
	
	$scope.appBasePath = function(rel_path) {
		if(typeof(rel_path) === 'undefined') rel_path = "";
		return AppBasePath + rel_path;
	};

	$scope.loading = true;

	$scope.currentTrack = null;
	playlistService.subscribe('playing', function(e, track){
		// determine if already inside of an $apply or $digest
		// see http://stackoverflow.com/a/12859093
		if($scope.$$phase) {
			$scope.currentTrack = track;
		} else {
			$scope.$apply(function(){
				$scope.currentTrack = track;
			});
		}
	});

	$scope.anchorArtists = [];

	$scope.letters = [
		'A', 'B', 'C', 'D', 'E', 'F', 'G', 'H', 'I', 'J',
		'K', 'L', 'M', 'N', 'O', 'P', 'Q', 'R', 'S', 'T',
		'U', 'V', 'W', 'X', 'Y', 'Z'
	];

	$scope.letterAvailable = {};
	for(var i in $scope.letters){
		$scope.letterAvailable[$scope.letters[i]] = false;
	}

	Artist.query().then(function(artists){
		$scope.loading = false;
		$scope.artists = artists;
		for(var i=0; i < artists.length; i++) {
			var artist = artists[i],
				letter = artist.name.substr(0,1).toUpperCase();

			if($scope.letterAvailable.hasOwnProperty(letter) === true) {
				if($scope.letterAvailable[letter] === false) {
					$scope.anchorArtists.push(artist.name);
				}
				$scope.letterAvailable[letter] = true;
			}

		}
	});

	$scope.$watch('currentArtist', function(newArtist, oldArtist){
		if(newArtist !== oldArtist){
			Artist.get(newArtist.id).then(function(artist){
				$scope.artist = artist;
<<<<<<< HEAD
				$location.path($scope.appBasePath("artist/" + $scope.currentArtist.id));
			});
		}else{
			$location.path($scope.appBasePath("artist/" + $scope.currentArtist.id));
		}
		
=======
			});
		}	
>>>>>>> 0ed65580
	});

	$scope.playTrack = function(track) {
		var artist = _.find($scope.artists,
			function(artist) {
				return artist.id === track.artist.id;
			}),
			album = _.find(artist.albums,
			function(album) {
				return album.id === track.album.id;
			}),
			tracks = _.sortBy(album.tracks,
				function(track) {
					return track.number;
				}
			);
		// determine index of clicked track
		var index = tracks.indexOf(track);
		if(index > 0) {
			// slice array in two parts and interchange them
			var begin = tracks.slice(0, index);
			var end = tracks.slice(index);
			tracks = end.concat(begin);
		}
		playlistService.setPlaylist(tracks);
		playlistService.publish('play');
	};

	$scope.playAlbum = function(album) {
		var tracks = _.sortBy(album.tracks,
				function(track) {
					return track.number;
				}
			);
		playlistService.setPlaylist(tracks);
		playlistService.publish('play');
	};

	$scope.playArtist = function(artist) {
		var albums = _.sortBy(artist.albums,
			function(album) {
				return album.year;
			}),
			playlist = _.union.apply(null,
				_.map(
					albums,
					function(album){
						var tracks = _.sortBy(album.tracks,
							function(track) {
								return track.number;
							}
						);
						return tracks;
					}
				)
			);
		playlistService.setPlaylist(playlist);
		playlistService.publish('play');
	};

	$scope.switchAnimationType = function(type) {
		$rootScope.animationType = type;
	};

	// default filter value
	$scope.filter = 'artist';
	$scope.artistFilterClicked = function() {
		$scope.filter = 'artist';
	};
	$scope.albumFilterClicked = function() {
		$scope.filter = 'album';
		if ( !$scope.albums ) {
			Album.queryWithoutTree().then(function(albums) {
				$scope.albums = albums;
			});
		}
	};
	$scope.trackFilterClicked = function() {
		$scope.filter = 'track';
		if ( !$scope.tracks ) {
			Track.query().then(function(tracks) {
				$scope.tracks = tracks;
			});
		}
	};

	$scope.artistClicked = function(clickedArtist) {
		$scope.currentArtist = clickedArtist;
		$location.path(app_path + "artist/" + $scope.currentArtist.id);
	};

	$scope.albumClicked = function(album) {
		alert('clicked Album: '+ album.id);
		$location.path($scope.appBasePath("album/" + album.id));
	};

	$scope.trackClicked = function(track, context) {
		//copy the context tracks in a tracks array
		tracks = context;
		var index = tracks.indexOf(track);
		if(index > 0) {
			// slice array in two parts and interchange them
			var begin = tracks.slice(0, index);
			var end = tracks.slice(index);
			tracks = end.concat(begin);
		}
		playlist = tracks;
		//calling setPlaylist method to play the defined tracks
		playlistService.setPlaylist(playlist);
		//playlistService.setCurrentTrack(track);
		playlistService.publish('play');
		//switch to the playing view
		$location.path($scope.appBasePath("playing"));
	};

	$scope.showArtists = function (){
		$location.path($scope.appBasePath());
	};

	$scope.showPlayer = function (){
		$location.path($scope.appBasePath("playing"));
	};

	$scope.showOwncloud = function (){
		$location.path($scope.appBasePath("/"));
	};

}]);<|MERGE_RESOLUTION|>--- conflicted
+++ resolved
@@ -81,17 +81,8 @@
 		if(newArtist !== oldArtist){
 			Artist.get(newArtist.id).then(function(artist){
 				$scope.artist = artist;
-<<<<<<< HEAD
-				$location.path($scope.appBasePath("artist/" + $scope.currentArtist.id));
-			});
-		}else{
-			$location.path($scope.appBasePath("artist/" + $scope.currentArtist.id));
-		}
-		
-=======
-			});
-		}	
->>>>>>> 0ed65580
+			});
+		}
 	});
 
 	$scope.playTrack = function(track) {
