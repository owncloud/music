--- conflicted
+++ resolved
@@ -287,13 +287,11 @@
 			});
 			$scope.player.play('ownCloudSound');*/
 			$scope.player=AV.Player.fromURL($scope.getPlayableFileURL($scope.currentTrack));
-<<<<<<< HEAD
 			$scope.setBuffering(false);
-			$scope.player.play();
-=======
+			
 			$scope.player.preload();
 			$scope.player.startPlaying();
->>>>>>> a9dbb8ff
+
 			$scope.setPlay(true);
 			$scope.player.on("buffer", function (percent) {
 				// update percent
