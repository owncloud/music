--- conflicted
+++ resolved
@@ -77,11 +77,7 @@
 					$songs=OC_MEDIA_COLLECTION::getSongCount();
 					$artists=OC_MEDIA_COLLECTION::getArtistCount();
 					$albums=OC_MEDIA_COLLECTION::getAlbumCount();
-<<<<<<< HEAD
-					$query=OCP\DB::prepare("INSERT INTO `*PREFIX*media_sessions` (`session_id`, `token`, `user_id`, `start`) VALUES (NULL, ?, ?, now());");
-=======
-					$query=OCP\DB::prepare("INSERT INTO *PREFIX*media_sessions (`token`, `user_id`, `start`) VALUES (?, ?, now());");
->>>>>>> 8966fafd
+					$query=OCP\DB::prepare("INSERT INTO `*PREFIX*media_sessions` (`token`, `user_id`, `start`) VALUES (?, ?, now());");
 					$query->execute(array($token,$user));
 					$expire=date('c',time()+600);
 					echo('<?xml version="1.0" encoding="UTF-8"?>');
@@ -147,11 +143,7 @@
 			$interval = '600';
 		}
 		//remove old sessions
-<<<<<<< HEAD
-		$query=OCP\DB::prepare("DELETE FROM `*PREFIX*media_sessions` WHERE `start`<(NOW()-600)");
-=======
-		$query=OCP\DB::prepare("DELETE from *PREFIX*media_sessions WHERE start<(NOW() - ".$interval.")");
->>>>>>> 8966fafd
+		$query=OCP\DB::prepare("DELETE FROM `*PREFIX*media_sessions` WHERE `start`<(NOW() - ".$interval.")");
 		$query->execute();
 		
 		$query=OCP\DB::prepare("SELECT `user_id` FROM `*PREFIX*media_sessions` WHERE `token`=?");
@@ -280,10 +272,6 @@
 </root>");
 			return;
 		}
-<<<<<<< HEAD
-		global $SITEROOT;
-=======
->>>>>>> 8966fafd
 		$filter = isset($params['filter']) ? $params['filter'] : '';
 		$albums=OC_MEDIA_COLLECTION::getAlbums($filter);
 		$artist=OC_MEDIA_COLLECTION::getArtistName($filter);
