<div>
<<<<<<< HEAD
  <div class="navbar navbar-default navbar-fixed-top interpret">
    <!--div class="row">
      <div class="col-xs-4"-->
          <a class="btn btn-default navbar-btn btn-info left-btn" ng-click="showArtists()">
            <span class="glyphicon glyphicon-chevron-left"></span>
            <span class="btn-label">
              Artists
            </span>
          </a>
      <!--/div>
      <div class="col-xs-4 col-xs-offset-4">
        <!--a class="btn btn-default navbar-btn btn-info playing-btn right-block" ng-click="showPlayer()" ng-show="currentTrack">
          <img alt="{{'Previous' | translate }}"
                src="<?php p(OCP\image_path('music', 'new/angle_right.svg')) ?>" />
          <span> Now <br/> 
            Playing
          </span>  
        </a-->


        <a class="btn btn-default navbar-btn btn-info playing-btn right-btn" ng-click="showPlayer()" ng-show="currentTrack">
          <span class="btn-label"> 
            Now <br/> 
            Playing
          </span>
          <span class="glyphicon glyphicon-chevron-right"></span>
        </a>
    <!--/div-->
    </div>
  </div>
=======
	<div class="navbar navbar-default navbar-fixed-top interpret">
		<div class="row">
			<div class="col-xs-4">
				<a class="btn btn-default navbar-btn btn-info" ng-click="showArtists()">
					<img alt="{{'Previous' | translate }}" src="<?php p(OCP\image_path('music', 'new/angle_left.svg')) ?>" />
					Artists
				</a>
			</div>
			<div class="col-xs-4 col-xs-offset-4">
				<a class="btn btn-default navbar-btn btn-info playing-btn right-block" ng-click="showPlayer()" ng-show="currentTrack">
					<img alt="{{'Previous' | translate }}"
					src="<?php p(OCP\image_path('music', 'new/angle_right.svg')) ?>" />
					<span> Now <br/> 
						Playing
					</span>  
				</a>
			</div>
		</div>
	</div>
>>>>>>> 483a2ad9

	<div ng-repeat="album in activeArtist.albums | orderBy:'year'">
		<ul class="list-group interpret-detail-list">
			<li class="list-group-item list-group-item-info" title="{{ album.name }} ({{ album.year}})">
				<p class="list-group-item-heading">
					{{ album.name }} 
				</p>
			</li>

			<li class="list-group-item" ng-repeat="track in album.tracks" ng-click="trackClicked(track, album.tracks)"> 
				<span>
					{{track.number}}. {{ track.title }}
				</span>
			</li>
		</ul> 
	</div>

	<div class="navbar navbar-default navbar-fixed-bottom interpret">
		<div class="row">
			<div class="col-xs-12 text-center">
				<p class="navbar-text text-center">{{activeArtist.name}}</p>
			</div>
		</div>
	</div>
</div><|MERGE_RESOLUTION|>--- conflicted
+++ resolved
@@ -1,5 +1,5 @@
 <div>
-<<<<<<< HEAD
+
   <div class="navbar navbar-default navbar-fixed-top interpret">
     <!--div class="row">
       <div class="col-xs-4"-->
@@ -30,27 +30,7 @@
     <!--/div-->
     </div>
   </div>
-=======
-	<div class="navbar navbar-default navbar-fixed-top interpret">
-		<div class="row">
-			<div class="col-xs-4">
-				<a class="btn btn-default navbar-btn btn-info" ng-click="showArtists()">
-					<img alt="{{'Previous' | translate }}" src="<?php p(OCP\image_path('music', 'new/angle_left.svg')) ?>" />
-					Artists
-				</a>
-			</div>
-			<div class="col-xs-4 col-xs-offset-4">
-				<a class="btn btn-default navbar-btn btn-info playing-btn right-block" ng-click="showPlayer()" ng-show="currentTrack">
-					<img alt="{{'Previous' | translate }}"
-					src="<?php p(OCP\image_path('music', 'new/angle_right.svg')) ?>" />
-					<span> Now <br/> 
-						Playing
-					</span>  
-				</a>
-			</div>
-		</div>
-	</div>
->>>>>>> 483a2ad9
+
 
 	<div ng-repeat="album in activeArtist.albums | orderBy:'year'">
 		<ul class="list-group interpret-detail-list">
