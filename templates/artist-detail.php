<div>
  <div class="navbar navbar-default navbar-fixed-top interpret">
    <div class="row">
      <div class="col-xs-4">
          <a class="btn btn-default navbar-btn btn-info" ng-click="showArtists()">
            <img alt="{{'Previous' | translate }}" src="<?php p(OCP\image_path('music', 'new/angle_left.svg')) ?>" />
            Interprets
          </a>
      </div>
      <div class="col-xs-4">
          <p class="navbar-text text-center">{{activeArtist.name}}</p>
      </div>
      <div class="col-xs-4">
        <a class="btn btn-default navbar-btn btn-info playing-btn right-block" ng-click="showPlayer()" ng-show="currentTrack">
          <img alt="{{'Previous' | translate }}"
                src="<?php p(OCP\image_path('music', 'new/angle_right.svg')) ?>" />
          <span> Now <br/> 
            Playing
          </span>  
        </a>
    </div>
    </div>
  </div>

  <div ng-repeat="album in activeArtist.albums | orderBy:'year'">
    <ul class="list-group interpret-detail-list">
      <li class="list-group-item list-group-item-info" title="{{ album.name }} ({{ album.year}})">
        <p class="list-group-item-heading">{{ album.name }}</p>
      </li>

      <li class="list-group-item" ng-repeat="track in album.tracks" ng-click="trackClicked(track, album.tracks)"> 
        <span>
          {{track.number}}. {{ track.title }}
        </span>
      </li>
    </ul> 
  </div>

<div class="navbar navbar-default navbar-fixed-bottom interpret">
  <div class="row">
<<<<<<< HEAD
    <div class="col-xs-4">
=======
    <div class="col-xs-4 text-center">
        <a class="btn btn-default navbar-btn btn-info" ng-click="artistFilterClicked()">
          Interprets
        </a>
>>>>>>> e85c2fb6
    </div>
    <div class="col-xs-4 text-center">
        <p class="navbar-text text-center">{{activeArtist.name}}</p>
    </div>
<<<<<<< HEAD
    <div class="col-xs-4 text-right">
=======
    <div class="col-xs-4 text-center">
        <a class="btn btn-default navbar-btn btn-info" ng-click="trackFilterClicked()">
          Tracks 
        </a>
>>>>>>> e85c2fb6
    </div>
  </div>
</div><|MERGE_RESOLUTION|>--- conflicted
+++ resolved
@@ -38,26 +38,12 @@
 
 <div class="navbar navbar-default navbar-fixed-bottom interpret">
   <div class="row">
-<<<<<<< HEAD
-    <div class="col-xs-4">
-=======
     <div class="col-xs-4 text-center">
-        <a class="btn btn-default navbar-btn btn-info" ng-click="artistFilterClicked()">
-          Interprets
-        </a>
->>>>>>> e85c2fb6
     </div>
     <div class="col-xs-4 text-center">
-        <p class="navbar-text text-center">{{activeArtist.name}}</p>
+      <p class="navbar-text text-center">{{activeArtist.name}}</p>
     </div>
-<<<<<<< HEAD
-    <div class="col-xs-4 text-right">
-=======
     <div class="col-xs-4 text-center">
-        <a class="btn btn-default navbar-btn btn-info" ng-click="trackFilterClicked()">
-          Tracks 
-        </a>
->>>>>>> e85c2fb6
     </div>
   </div>
 </div>