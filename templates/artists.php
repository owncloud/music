--- conflicted
+++ resolved
@@ -7,12 +7,7 @@
     <div class="row">
       <div class="col-xs-4">
           <a class="btn btn-default navbar-btn btn-info" href="../files" ng-click="switchAnimationType('animation-goes-right')">
-<<<<<<< HEAD
-            - home 
-            <span class="glyphicon glyphicon-search"></span>
-=======
             &lsaquo; home
->>>>>>> 211ed4a3
           </a>
       </div>
       <div class="col-xs-8">
@@ -21,25 +16,7 @@
     </div>
   </div>
 
-<<<<<<< HEAD
-
-<!-- <ul class="artists">
-	<li ng-repeat="artist in artists | orderBy:'name'">
-    <a class='button interpret expand' href='#/artist/{{artist.id}}' ng-click="switchAnimationType('animation-goes-left')" ng-swipe-left="swipeTest = 'left'">
-      <div class='artist-entry'>
-        <img class='left' src='http://placehold.it/80x80&amp;text=x'>
-        <span class='left'>{{artist.name}}</span>
-        <i class='fa fa-chevron-right right'></i>
-      </div>
-    </a>
-  </li>
-</ul>
- -->
-
- <div class="list-group">
-=======
  <div class="list-group interpret-list">
->>>>>>> 211ed4a3
 
   <a ng-repeat="artist in artists | orderBy:'name'" 
       href='#/artist/{{artist.id}}' 
