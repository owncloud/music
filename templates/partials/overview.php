--- conflicted
+++ resolved
@@ -3,13 +3,8 @@
 		<span id="{{ ::letter }}" ng-if="::!!letterAvailable[letter]"></span>
 		<h1 id="artist-{{  ::artist.id }}">
 			<span ng-click="playArtist(artist)" ui-draggable="true" drag="getDraggable('artist', artist)">
-<<<<<<< HEAD
 				<span>{{ ::artist.name }}</span>
-				<img class="play svg" alt="{{ ::'Play' | translate }}" src="<?php p(OCP\image_path('music', 'play-big.svg')) ?>"/>
-=======
-				<span bo-text="artist.name"></span>
-				<img class="play svg" bo-alt="'Play' | translate" src="<?php p(OCP\Template::image_path('music', 'play-big.svg')) ?>"/>
->>>>>>> 939eea53
+				<img class="play svg" alt="{{ ::'Play' | translate }}" src="<?php p(OCP\Template::image_path('music', 'play-big.svg')) ?>"/>
 			</span>
 		</h1>
 		<div class="album-area" ng-repeat="album in ::artist.albums track by album.id">
@@ -20,15 +15,9 @@
 					<span>{{ ::album.name }}</span> <span ng-if="::!!album.year" class="muted">({{ ::album.year }})</span>
 				</div>
 			</h2>
-<<<<<<< HEAD
 			<div ng-click="playAlbum(album)" class="albumart" cover="{{ ::album.cover }}" albumart="{{ album.name }}"></div>
 			<img ng-click="playAlbum(album)" class="play overlay svg" alt="{{ ::'Play' | translate }}"
-				 src="<?php p(OCP\image_path('music', 'play-big.svg')) ?>" />
-=======
-			<div ng-click="playAlbum(album)" class="albumart" cover="{{ album.cover }}" albumart="{{ album.name }}"></div>
-			<img ng-click="playAlbum(album)" class="play overlay svg" alt="{{ 'Play' | translate }}"
 				 src="<?php p(OCP\Template::image_path('music', 'play-big.svg')) ?>" />
->>>>>>> 939eea53
 			<track-list
 					more-text="::'Show all {{ ::album.tracks.length }} songs …' | translate"
 					less-text="::'Show less …' | translate"
