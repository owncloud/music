--- conflicted
+++ resolved
@@ -1,14 +1,7 @@
-<<<<<<< HEAD
-<div id="overview"  ng-show="!loading">
-	<div class="artist-area" ng-repeat="artist in ::artists track by artist.id | limitTo: incrementalLoadLimit" ng-init="letter = artist.name.substr(0,1).toUpperCase()">
-		<span id="{{ ::letter }}" ng-if="::!!letterAvailable[letter]"></span>
-		<h1 id="artist-{{  ::artist.id }}">
-=======
 <div id="overview"  ng-show="!loading && !loadingCollection">
 	<div bindonce class="artist-area" ng-repeat="artist in artists | limitTo: incrementalLoadLimit" ng-init="letter = artist.name.substr(0,1).toUpperCase()">
 		<span bo-id="letter" bo-if="letterAvailable[letter]"></span>
 		<h1 bo-id="'artist-' + artist.id">
->>>>>>> e1925511
 			<span ng-click="playArtist(artist)" ui-draggable="true" drag="getDraggable('artist', artist)">
 				<span>{{ ::artist.name }}</span>
 				<img class="play svg" alt="{{ ::'Play' | translate }}" src="<?php p(OCP\Template::image_path('music', 'play-big.svg')) ?>"/>
